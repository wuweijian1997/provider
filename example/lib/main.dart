--- conflicted
+++ resolved
@@ -51,7 +51,6 @@
   @override
   Widget build(BuildContext context) {
     return Scaffold(
-<<<<<<< HEAD
       appBar: AppBar(
         title: const Text('Example'),
       ),
@@ -69,59 +68,6 @@
             /// Similarly, we could also use [Consumer] or [Selector].
             const Count(),
           ],
-=======
-      /// Tons of small widgets!
-      ///
-      /// Splitting our app in small widgets like [Title] or [CounterLabel] is
-      /// useful for rebuild optimization.
-      ///
-      /// Since they are instanciated using `const`, they won't unnecessarily
-      /// rebuild when their parent changes.
-      /// But they can still have dynamic content, as they can obtain providers!
-      ///
-      /// This means only the widgets that depends on a provider to rebuild when they change.
-      /// Alternatively, we could use [Consumer] or [Selector] to acheive the
-      /// same result.
-      appBar: AppBar(title: const Title()),
-      body: const Center(child: CounterLabel()),
-      floatingActionButton: const IncrementCounterButton(),
-    );
-  }
-}
-
-class IncrementCounterButton extends StatelessWidget {
-  const IncrementCounterButton({Key key}) : super(key: key);
-
-  @override
-  Widget build(BuildContext context) {
-    return FloatingActionButton(
-      onPressed: () {
-        Provider.of<Counter>(context, listen: false).increment();
-      },
-      tooltip: 'Increment',
-      child: const Icon(Icons.add),
-    );
-  }
-}
-
-class CounterLabel extends StatelessWidget {
-  const CounterLabel({Key key}) : super(key: key);
-
-  @override
-  Widget build(BuildContext context) {
-    final counter = Provider.of<Counter>(context);
-    return Column(
-      mainAxisSize: MainAxisSize.min,
-      mainAxisAlignment: MainAxisAlignment.center,
-      children: <Widget>[
-        const Text(
-          'You have pushed the button this many times:',
-        ),
-        Text(
-          '${counter.count}',
-          // ignore: deprecated_member_use
-          style: Theme.of(context).textTheme.display1,
->>>>>>> b78ffa63
         ),
       ),
       floatingActionButton: FloatingActionButton(
@@ -143,6 +89,7 @@
     return Text(
       /// Calls `context.watch` to make [MyHomePage] rebuild when [Counter] changes.
       '${context.watch<Counter>().count}',
+      // ignore: deprecated_member_use
       style: Theme.of(context).textTheme.display1,
     );
   }
