<<<<<<< HEAD
# 4.1.0

- Added a `select` extension on `BuildContext`. It behaves similarly to `Selector`,
  but is a lot less verbose to write:

  With Selector:

  ```dart
  Widget build(BuildContext context) {
    return Selector<Person, String>(
      selector: (_, p) => p.name,
      builder: (_, name, __) {
        return Text(name);
      },
    ),
  }
  ```

  VS with the new `select` extension:

  ```dart
  Widget build(BuildContext context) {
    final name = context.select((Person p) => p.name);
    return Text(name);
  }
  ```

* Added `builder` on the different providers.
  This parameters simplifies situations where we need a [BuildContext] that
  can access the new provider.

  As such, instead of:

  ```dart
  Provider(
    create: (_) => Something(),
    child: Builder(
      builder: (context) {
        final name = context.select((Something s) => s.name);
        return Text(name);
      },
    ),
  )
  ```

  we can write:

  ```dart
  Provider(
    create: (_) => Something(),
    builder: (context, child) {
      final name = context.select((Something s) => s.name);
      return Text(name);
    },
  )
  ```

  The behavior is the same. This is only a small syntax sugar.

* Added a two extensions on [BuildContext], to slightly reduce the boilerplate:

  | before                                   | after               |
  | ---------------------------------------- | ------------------- |
  | `Provider.of<T>(context, listen: false)` | `context.read<T>()` |
  | `Provider.of<T>(context)`                | `context.watch<T>`  |

* Added a `Locator` typedef and an extension on [BuildContext], to help with
  being able to read providers from a class that doesn't depend on Flutter.
=======
# 4.0.3

- improved error message when `Provider.of` is called without specifying
  `listen: false` outside of the widget tree.
>>>>>>> 1a603704

# 4.0.2

- fix `Provider.of` returning the previous value instead of the new value
  if called inside `didChangeDependencies`.
- fixed an issue where `update` was unnecessarily called.

# 4.0.1

- stable release of 4.0.0-hotfix+1
- fix some typos

# 4.0.0-hotfix.1

- removed the inference of the `listen` flag of `Provider.of` in favor of an exception in debug mode if `listen` is true when it shouldn't.

  This is because it caused a critical performance issue. See https://github.com/rrousselGit/provider/issues/305

# 4.0.0

- `Selector` now deeply compares collections by default, and offers a `shouldRebuild`
  to customize the rebuild behavior.
- renamed `ProviderNotFoundError` to `ProviderNotFoundException`.
  This allows calling `Provider.of` inside a `try/catch` without triggering a
  warning.
- update provider to work with Flutter 1.12.1
- The creation and listening of objects using providers is now performed lazily.
  This means that objects are created the first time the value is read instead of
  the first time the provider is mounted.
- ~~The `listen` argument of `Provider.of` is now automatically inferred.
  It is no longer necessary to pass `listen: false` when calling `Provider.of`
  outside of the widget tree.~~ removed by 4.0.0-hotfix. See https://github.com/rrousselGit/provider/issues/305
- renamed `initialBuilder` & `builder` of `*ProxyProvider` to `create` & `update`
- renamed `builder` of `*Provider` to `create`
- added a `*ProxyProvider0` variant

# 3.2.0

- Deprecated "builder" of providers in favor to "create"
- Deprecated "initialBuilder"/"builder" of proxy providers in favor of respectively
  "create" and "update"

# 3.1.0

- Added `Selector`, similar to `Consumer` but can filter unneeded updates
- improved the overall documentation
- fixed a bug where `ChangeNotifierProvider.value` didn't update dependents
  when the `ChangeNotifier` instance changed.
- `Consumer` can now be used inside `MultiProvider`
  ```dart
  MultiProvider(
    providers: [
      Provider(builder: (_) => Foo()),
      Consumer<Foo>(
        builder: (context, foo, child) =>
          Provider.value(value: foo.bar, child: child),
      )
    ],
  );
  ```

# 3.0.0

## breaking (see the readme for migration steps):

- `Provider` now throws if used with a `Listenable`/`Stream`. This can be disabled by setting
  `Provider.debugCheckInvalidValueType` to `null`.
- The default constructor of `StreamProvider` has now builds a `Stream`
  instead of `StreamController`. The previous behavior has been moved to `StreamProvider.controller`.
- All `XXProvider.value` constructors now use `value` as parameter name.
- Added `FutureProvider`, which takes a future and updates dependents when the future completes.
- Providers can no longer be instantiated using `const` constructors.

## non-breaking:

- Added `ProxyProvider`, `ListenableProxyProvider`, and `ChangeNotifierProxyProvider`.
  These providers allows building values that depends on other providers,
  without loosing reactivity or manually handling the state.
- Added `DelegateWidget` and a few related classes to help building custom providers.
- Exposed the internal generic `InheritedWidget` to help building custom providers.

# 2.0.1

- fix a bug where `ListenableProvider.value`/`ChangeNotifierProvider.value`
  /`StreamProvider.value`/`ValueListenableProvider.value` subscribed/unsubscribed
  to their respective object too often
- fix a bug where `ListenableProvider.value`/`ChangeNotifierProvider.value` may
  rebuild too often or skip some.

# 2.0.0

- `Consumer` now takes an optional `child` argument for optimization purposes.
- merged `Provider` and `StatefulProvider`
- added a "builder" constructor to `ValueListenableProvider`
- normalized providers constructors such that the default constructor is a "builder",
  and offer a `value` named constructor.

# 1.6.1

- `Provider.of<T>` now crashes with a `ProviderNotFoundException` when no `Provider<T>`
  are found in the ancestors of the context used.

# 1.6.0

- new: `ChangeNotifierProvider`, similar to scoped_model that exposes `ChangeNotifer` subclass and
  rebuilds dependents only when `notifyListeners` is called.
- new: `ValueListenableProvider`, a provider that rebuilds whenever the value passed
  to a `ValueNotifier` change.

# 1.5.0

- new: Add `Consumer` with up to 6 parameters.
- new: `MultiProvider`, a provider that makes a tree of provider more readable
- new: `StreamProvider`, a stream that exposes to its descendants the current value of a `Stream`.

# 1.4.0

- Reintroduced `StatefulProvider` with a modified prototype.
  The second argument of `valueBuilder` and `didChangeDependencies` have been removed.
  And `valueBuilder` is now called only once for the whole life-cycle of `StatefulProvider`.

# 1.3.0

- Added `Consumer`, useful when we need to both expose and consume a value simultaneously.

# 1.2.0

- Added: `HookProvider`, a `Provider` that creates its value from a `Hook`.
- Deprecated `StatefulProvider`. Either make a `StatefulWidget` or use `HookProvider`.
- Integrated the widget inspector, so that `Provider` widget shows the current value.

# 1.1.1

- add `didChangeDependencies` callback to allow updating the value based on an `InheritedWidget`
- add `updateShouldNotify` method to both `Provider` and `StatefulProvider`

# 1.1.0

- `onDispose` has been added to `StatefulProvider`
- [BuildContext] is now passed to `valueBuilder` callback

[buildcontext]: (https://api.flutter.dev/flutter/widgets/BuildContext-class.html)<|MERGE_RESOLUTION|>--- conflicted
+++ resolved
@@ -1,4 +1,3 @@
-<<<<<<< HEAD
 # 4.1.0
 
 - Added a `select` extension on `BuildContext`. It behaves similarly to `Selector`,
@@ -67,12 +66,11 @@
 
 * Added a `Locator` typedef and an extension on [BuildContext], to help with
   being able to read providers from a class that doesn't depend on Flutter.
-=======
+
 # 4.0.3
 
 - improved error message when `Provider.of` is called without specifying
   `listen: false` outside of the widget tree.
->>>>>>> 1a603704
 
 # 4.0.2
 
